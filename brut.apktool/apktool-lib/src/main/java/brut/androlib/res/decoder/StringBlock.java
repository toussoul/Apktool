/*
 *  Copyright (C) 2010 Ryszard Wiśniewski <brut.alll@gmail.com>
 *  Copyright (C) 2010 Connor Tumbleson <connor.tumbleson@gmail.com>
 *
 *  Licensed under the Apache License, Version 2.0 (the "License");
 *  you may not use this file except in compliance with the License.
 *  You may obtain a copy of the License at
 *
 *       https://www.apache.org/licenses/LICENSE-2.0
 *
 *  Unless required by applicable law or agreed to in writing, software
 *  distributed under the License is distributed on an "AS IS" BASIS,
 *  WITHOUT WARRANTIES OR CONDITIONS OF ANY KIND, either express or implied.
 *  See the License for the specific language governing permissions and
 *  limitations under the License.
 */
package brut.androlib.res.decoder;

import brut.androlib.res.xml.ResXmlEncoders;
import brut.util.ExtDataInput;
import com.google.common.annotations.VisibleForTesting;
import com.google.common.base.Splitter;
import com.google.common.base.Splitter.MapSplitter;
import com.google.common.collect.ComparisonChain;

import java.io.IOException;
import java.nio.ByteBuffer;
import java.nio.charset.*;
import java.util.ArrayList;
import java.util.List;
import java.util.StringJoiner;
import java.util.logging.Logger;
import java.util.stream.Stream;

import static com.google.common.collect.Ordering.explicit;
import static java.util.Comparator.naturalOrder;
import static java.util.Comparator.reverseOrder;

public class StringBlock {

    /**
     * Reads whole (including chunk type) string block from stream. Stream must
     * be at the chunk type.
     * @param reader ExtDataInput
     * @return StringBlock
     *
     * @throws IOException Parsing resources.arsc error
     */
    public static StringBlock read(ExtDataInput reader) throws IOException {
        reader.skipCheckChunkTypeInt(CHUNK_STRINGPOOL_TYPE, CHUNK_NULL_TYPE);
        int chunkSize = reader.readInt();

        // ResStringPool_header
        int stringCount = reader.readInt();
        int styleCount = reader.readInt();
        int flags = reader.readInt();
        int stringsOffset = reader.readInt();
        int stylesOffset = reader.readInt();

        StringBlock block = new StringBlock();
        block.m_isUTF8 = (flags & UTF8_FLAG) != 0;
        block.m_stringOffsets = reader.readIntArray(stringCount);

        if (styleCount != 0) {
            block.m_styleOffsets = reader.readIntArray(styleCount);
        }

        int size = ((stylesOffset == 0) ? chunkSize : stylesOffset) - stringsOffset;
        block.m_strings = new byte[size];
        reader.readFully(block.m_strings);

        if (stylesOffset != 0) {
            size = (chunkSize - stylesOffset);
            block.m_styles = reader.readIntArray(size / 4);

            // read remaining bytes
            int remaining = size % 4;
            if (remaining >= 1) {
                while (remaining-- > 0) {
                    reader.readByte();
                }
            }
        }

        return block;
    }

    /**
     * Returns raw string (without any styling information) at specified index.
     * @param index int
     * @return String
     */
    public String getString(int index) {
        if (index < 0 || m_stringOffsets == null || index >= m_stringOffsets.length) {
            return null;
        }
        int offset = m_stringOffsets[index];
        int length;

        int[] val;
        if (m_isUTF8) {
            val = getUtf8(m_strings, offset);
            offset = val[0];
        } else {
            val = getUtf16(m_strings, offset);
            offset += val[0];
        }
        length = val[1];
        return decodeString(offset, length);
    }

    private static class Tag implements Comparable<Tag> {
        private static final MapSplitter ATTRIBUTES_SPLITTER =
            Splitter.on(';').withKeyValueSeparator(Splitter.on('=').limit(2));

        private final String tag;
        private final Type type;
        private final int position;
        private final int matchingTagPosition;

        Tag(String tag, Type type, int position, int matchingTagPosition) {
            this.tag = ResXmlEncoders.escapeXmlChars(tag);
            this.type = type;
            this.position = position;
            this.matchingTagPosition = matchingTagPosition;
        }
        
        /**
         * compares this tag and another, returning the order that should be between them.
         * order by:
         *      position
         *      closing tag has precedence over openning tag (unless it is the same tag)
         *      tags that are enclosed in others should appear later if openning tag, or first if closing tag
         *      lexicographical sort. openning tag and closing tag in reverse so that one tag will be contained in the other and not each contain the other partially
         * @param o - the other tag object to compare to
         * @return the order in between this object and the other
         */
        @Override
        public int compareTo(Tag o) {
            return ComparisonChain.start()
                .compare(position, o.position)
                // When one tag closes where another starts, we always close before opening.
                .compare(type, o.type, this.tag.equals(o.tag) ? explicit(Type.OPEN, Type.CLOSE) : explicit(Type.CLOSE, Type.OPEN))
                // Open first the tag which closes last, and close first the tag which opened last.
                .compare(matchingTagPosition, o.matchingTagPosition, reverseOrder())
                // When two tags open and close together, we order alphabetically. When they close,
                // we reversed the order. This ensures that the XML tags are properly nested.
                .compare(tag, o.tag, type.equals(Type.OPEN) ? naturalOrder() : reverseOrder())
                .result();
        }

        /**
         * formats the tag value and attributes according to whether the tag is an openning or closing tag
         * @return the formatted tag value as a string
         */
        @Override
        public String toString() {
            // "tag" can either be just the tag or have the form "tag;attr1=value1;attr2=value2;[...]".
            int separatorIdx = tag.indexOf(';');
            String actualTag = separatorIdx == -1 ? tag : tag.substring(0, separatorIdx);

            switch (type) {
                case OPEN:
                    if (separatorIdx != -1) {
                        StringJoiner attributes = new StringJoiner(" ");
                        ATTRIBUTES_SPLITTER
                            .split(tag.substring(separatorIdx + 1, tag.endsWith(";") ? tag.length() - 1: tag.length()))
                            .forEach((key, value) -> attributes.add(String.format("%s=\"%s\"", key, value)));
                        return String.format("<%s %s>", actualTag, attributes);
                    }
                    return String.format("<%s>", actualTag);
                case CLOSE:
                    return String.format("</%s>", actualTag);
            }
            throw new IllegalStateException();
        }

        private enum Type {
            OPEN,
            CLOSE
        }
    }

    private static class Span {
        private String tag;
        private int firstChar, lastChar;

        Span(String val, int firstIndex, int lastIndex) {
            this.tag = val;
            this.firstChar = firstIndex;
            this.lastChar = lastIndex;
        }

        String getTag() {
            return tag;
        }

        int getFirstChar() {
            return firstChar;
        }

        int getLastChar() {
            return lastChar;
        }
    }

    private static class StyledString {
        String val;
        int[] styles;

        StyledString(String raw, int[] stylesArr) {
            this.val = raw;
            this.styles = stylesArr;
        }

        String getValue() {
            return val;
        }

        List<Span> getSpanList(StringBlock stringBlock) {
            ArrayList<Span> spanList = new ArrayList<>();
            for (int i = 0; i != styles.length; i += 3) {
                spanList.add(new Span(stringBlock.getString(styles[i]), styles[i + 1], styles[i + 2]));
            }
            return spanList;
        }
    }

    /**
     *
     * @param styledString - the raw string with its corresponding styling tags and their locations
     * @return a formatted styled string that contains the styling tag in the correct locations
     */
    String processStyledString(StyledString styledString) {

        ArrayList<Tag> sortedTagsList = new ArrayList<>();

        styledString.getSpanList(this).stream()
            .flatMap(
                span ->
                    Stream.of(
                        // "+ 1" because the last char is included.
                        new Tag(
                            span.getTag(), Tag.Type.OPEN, span.getFirstChar(), span.getLastChar() + 1),
                        // "+ 1" because the last char is included.
                        new Tag(
                            span.getTag(),
                            Tag.Type.CLOSE,
                            span.getLastChar() + 1,
                            span.getFirstChar())))
            // So we can edit the string in place, we need to start from the end.
            .sorted(naturalOrder())
            .forEach(tag -> sortedTagsList.add(tag));

        String raw = styledString.getValue();
        StringBuilder string = new StringBuilder(raw.length() + 32);
        int lastIndex = 0;
        for (Tag tag : sortedTagsList) {
            string.append(ResXmlEncoders.escapeXmlChars(raw.substring(lastIndex, tag.position)));
            string.append(tag);
            lastIndex = tag.position;
        }
        string.append(ResXmlEncoders.escapeXmlChars(raw.substring(lastIndex)));

        return string.toString();
    }

    /**
     * Returns string with style tags (html-like).
     */
    public String getHTML(int index) {
        String raw = getString(index);
        if (raw == null) {
            return null;
        }
        int[] style = getStyle(index);
        if (style == null) {
            return ResXmlEncoders.escapeXmlChars(raw);
        }

        // If the returned style is further in string, than string length. Lets skip it.
        if (style[1] > raw.length()) {
            return ResXmlEncoders.escapeXmlChars(raw);
        }
<<<<<<< HEAD
        StringBuilder html = new StringBuilder(raw.length() + 32);
        int[] opened = new int[style.length / 3];
        boolean[] unclosed = new boolean[style.length / 3];
        int offset = 0, depth = 0;
        while (true) {
            int i = -1, j;
            for (j = 0; j != style.length; j += 3) {
                if (style[j + 1] == -1) {
                    continue;
                }
                if (i == -1 || style[i + 1] > style[j + 1]) {
                    i = j;
                }
            }
            int start = ((i != -1) ? style[i + 1] : raw.length());
            for (j = depth - 1; j >= 0; j--) {
                int last = opened[j];
                int end = style[last + 2];
                if (end >= start) {
                    if (style[last + 1] == -1 && end != -1) {
                        unclosed[j] = true;
                    }
                    break;
                }
                if (offset <= end) {
                    html.append(ResXmlEncoders.escapeXmlChars(raw.substring(offset, end + 1)));
                    offset = end + 1;
                }
                outputStyleTag(getString(style[last]), html, true);
            }
            depth = j + 1;
            if (offset < start) {
                html.append(ResXmlEncoders.escapeXmlChars(raw.substring(offset, start)));
                if (j >= 0 && unclosed.length >= j && unclosed[j]) {
                    if (unclosed.length > (j + 1) && unclosed[j + 1] || unclosed.length == 1) {
                        outputStyleTag(getString(style[opened[j]]), html, true);
                    }
                }
                offset = start;
            }
            if (i == -1) {
                break;
            }
            outputStyleTag(getString(style[i]), html, false);
            style[i + 1] = -1;
            opened[depth++] = i;
        }
        return html.toString();
    }

    private void outputStyleTag(String tag, StringBuilder builder, boolean close) {
        builder.append('<');
        if (close) {
            builder.append('/');
        }

        int pos = tag.indexOf(';');
        if (pos == -1) {
            builder.append(tag);
        } else {
            builder.append(tag, 0, pos);
            if (!close) {
                boolean loop = true;
                while (loop) {
                    int pos2 = tag.indexOf('=', pos + 1);

                    // malformed style information will cause crash. so
                    // prematurely end style tags, if recreation
                    // cannot be created.
                    if (pos2 != -1) {
                        builder.append(' ').append(tag, pos + 1, pos2).append("=\"");
                        pos = tag.indexOf(';', pos2 + 1);

                        String val;
                        if (pos != -1) {
                            val = tag.substring(pos2 + 1, pos);
                        } else {
                            loop = false;
                            val = tag.substring(pos2 + 1);
                        }

                        builder.append(ResXmlEncoders.escapeXmlChars(val)).append('"');
                    } else {
                        loop = false;
                    }
=======
>>>>>>> 087142d4

        StyledString styledString = new StyledString(raw, style);
        return processStyledString(styledString);
    }

    /**
     * Finds index of the string. Returns -1 if the string was not found.
     *
     * @param string String to index location of
     * @return int (Returns -1 if not found)
     */
    public int find(String string) {
        if (string == null) {
            return -1;
        }
        for (int i = 0; i != m_stringOffsets.length; ++i) {
            int offset = m_stringOffsets[i];
            int length = getShort(m_strings, offset);
            if (length != string.length()) {
                continue;
            }
            int j = 0;
            for (; j != length; ++j) {
                offset += 2;
                if (string.charAt(j) != getShort(m_strings, offset)) {
                    break;
                }
            }
            if (j == length) {
                return i;
            }
        }
        return -1;
    }

    private StringBlock() {
    }

    @VisibleForTesting
    StringBlock(byte[] strings, boolean isUTF8) {
        m_strings = strings;
        m_isUTF8 = isUTF8;
    }

    /**
     * Returns style information - array of int triplets, where in each triplet:
     * * first int is index of tag name ('b','i', etc.) * second int is tag
     * start index in string * third int is tag end index in string
     */
    private int[] getStyle(int index) {
        if (m_styleOffsets == null || m_styles == null|| index >= m_styleOffsets.length) {
            return null;
        }
        int offset = m_styleOffsets[index] / 4;
        int count = 0;
        int[] style;

        for (int i = offset; i < m_styles.length; ++i) {
            if (m_styles[i] == -1) {
                break;
            }
            count += 1;
        }

        if (count == 0 || (count % 3) != 0) {
            return null;
        }
        style = new int[count];

        for (int i = offset, j = 0; i < m_styles.length;) {
            if (m_styles[i] == -1) {
                break;
            }
            style[j++] = m_styles[i++];
        }
        return style;
    }

    @VisibleForTesting
    String decodeString(int offset, int length) {
        try {
            final ByteBuffer wrappedBuffer = ByteBuffer.wrap(m_strings, offset, length);
            return (m_isUTF8 ? UTF8_DECODER : UTF16LE_DECODER).decode(wrappedBuffer).toString();
        } catch (CharacterCodingException ex) {
            if (!m_isUTF8) {
                LOGGER.warning("Failed to decode a string at offset " + offset + " of length " + length);
                return null;
            }
        }

        try {
            final ByteBuffer wrappedBufferRetry = ByteBuffer.wrap(m_strings, offset, length);
            // in some places, Android uses 3-byte UTF-8 sequences instead of 4-bytes.
            // If decoding failed, we try to use CESU-8 decoder, which is closer to what Android actually uses.
            return CESU8_DECODER.decode(wrappedBufferRetry).toString();
        } catch (CharacterCodingException e) {
            LOGGER.warning("Failed to decode a string with CESU-8 decoder.");
            return null;
        }
    }

    private static int getShort(byte[] array, int offset) {
        return (array[offset + 1] & 0xff) << 8 | array[offset] & 0xff;
    }

    private static int[] getUtf8(byte[] array, int offset) {
        int val = array[offset];
        int length;
        // We skip the utf16 length of the string
        if ((val & 0x80) != 0) {
            offset += 2;
        } else {
            offset += 1;
        }
        // And we read only the utf-8 encoded length of the string
        val = array[offset];
        offset += 1;
        if ((val & 0x80) != 0) {
        	int low = (array[offset] & 0xFF);
        	length = ((val & 0x7F) << 8) + low;
            offset += 1;
        } else {
            length = val;
        }
        return new int[] { offset, length};
    }

    private static int[] getUtf16(byte[] array, int offset) {
        int val = ((array[offset + 1] & 0xFF) << 8 | array[offset] & 0xFF);

        if ((val & 0x8000) != 0) {
            int high = (array[offset + 3] & 0xFF) << 8;
            int low = (array[offset + 2] & 0xFF);
            int len_value =  ((val & 0x7FFF) << 16) + (high + low);
            return new int[] {4, len_value * 2};

        }
        return new int[] {2, val * 2};
    }

    private int[] m_stringOffsets;
    private byte[] m_strings;
    private int[] m_styleOffsets;
    private int[] m_styles;
    private boolean m_isUTF8;

    private final CharsetDecoder UTF16LE_DECODER = StandardCharsets.UTF_16LE.newDecoder();
    private final CharsetDecoder UTF8_DECODER = StandardCharsets.UTF_8.newDecoder();
    private final CharsetDecoder CESU8_DECODER = Charset.forName("CESU8").newDecoder();
    private static final Logger LOGGER = Logger.getLogger(StringBlock.class.getName());

    // ResChunk_header = header.type (0x0001) + header.headerSize (0x001C)
    private static final int CHUNK_STRINGPOOL_TYPE = 0x001C0001;
    private static final int CHUNK_NULL_TYPE = 0x00000000;
    private static final int UTF8_FLAG = 0x00000100;
}<|MERGE_RESOLUTION|>--- conflicted
+++ resolved
@@ -282,94 +282,6 @@
         if (style[1] > raw.length()) {
             return ResXmlEncoders.escapeXmlChars(raw);
         }
-<<<<<<< HEAD
-        StringBuilder html = new StringBuilder(raw.length() + 32);
-        int[] opened = new int[style.length / 3];
-        boolean[] unclosed = new boolean[style.length / 3];
-        int offset = 0, depth = 0;
-        while (true) {
-            int i = -1, j;
-            for (j = 0; j != style.length; j += 3) {
-                if (style[j + 1] == -1) {
-                    continue;
-                }
-                if (i == -1 || style[i + 1] > style[j + 1]) {
-                    i = j;
-                }
-            }
-            int start = ((i != -1) ? style[i + 1] : raw.length());
-            for (j = depth - 1; j >= 0; j--) {
-                int last = opened[j];
-                int end = style[last + 2];
-                if (end >= start) {
-                    if (style[last + 1] == -1 && end != -1) {
-                        unclosed[j] = true;
-                    }
-                    break;
-                }
-                if (offset <= end) {
-                    html.append(ResXmlEncoders.escapeXmlChars(raw.substring(offset, end + 1)));
-                    offset = end + 1;
-                }
-                outputStyleTag(getString(style[last]), html, true);
-            }
-            depth = j + 1;
-            if (offset < start) {
-                html.append(ResXmlEncoders.escapeXmlChars(raw.substring(offset, start)));
-                if (j >= 0 && unclosed.length >= j && unclosed[j]) {
-                    if (unclosed.length > (j + 1) && unclosed[j + 1] || unclosed.length == 1) {
-                        outputStyleTag(getString(style[opened[j]]), html, true);
-                    }
-                }
-                offset = start;
-            }
-            if (i == -1) {
-                break;
-            }
-            outputStyleTag(getString(style[i]), html, false);
-            style[i + 1] = -1;
-            opened[depth++] = i;
-        }
-        return html.toString();
-    }
-
-    private void outputStyleTag(String tag, StringBuilder builder, boolean close) {
-        builder.append('<');
-        if (close) {
-            builder.append('/');
-        }
-
-        int pos = tag.indexOf(';');
-        if (pos == -1) {
-            builder.append(tag);
-        } else {
-            builder.append(tag, 0, pos);
-            if (!close) {
-                boolean loop = true;
-                while (loop) {
-                    int pos2 = tag.indexOf('=', pos + 1);
-
-                    // malformed style information will cause crash. so
-                    // prematurely end style tags, if recreation
-                    // cannot be created.
-                    if (pos2 != -1) {
-                        builder.append(' ').append(tag, pos + 1, pos2).append("=\"");
-                        pos = tag.indexOf(';', pos2 + 1);
-
-                        String val;
-                        if (pos != -1) {
-                            val = tag.substring(pos2 + 1, pos);
-                        } else {
-                            loop = false;
-                            val = tag.substring(pos2 + 1);
-                        }
-
-                        builder.append(ResXmlEncoders.escapeXmlChars(val)).append('"');
-                    } else {
-                        loop = false;
-                    }
-=======
->>>>>>> 087142d4
 
         StyledString styledString = new StyledString(raw, style);
         return processStyledString(styledString);
