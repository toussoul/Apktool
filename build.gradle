--- conflicted
+++ resolved
@@ -135,25 +135,6 @@
 subprojects {
     apply plugin: 'java'
 
-<<<<<<< HEAD
-    ext {
-        depends = [
-            baksmali: 'org.smali:baksmali:2.5.2',
-            commons_cli: 'commons-cli:commons-cli:1.4',
-            commons_io: 'commons-io:commons-io:2.4',
-            commons_lang: 'org.apache.commons:commons-lang3:3.12.0',
-            guava: 'com.google.guava:guava:30.1.1-jre',
-            junit: 'junit:junit:4.13.2',
-            proguard_gradle: 'com.guardsquare:proguard-gradle:7.1.0-beta2',
-            snakeyaml: 'org.yaml:snakeyaml:1.28:android',
-            smali: 'org.smali:smali:2.5.2',
-            xmlpull: 'xpp3:xpp3:1.1.4c',
-            xmlunit: 'xmlunit:xmlunit:1.6',
-        ]
-    }
-
-=======
->>>>>>> a6138f3b
     repositories {
         mavenCentral()
     }
